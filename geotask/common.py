--- conflicted
+++ resolved
@@ -22,513 +22,4 @@
         float: A random number between 0 and 1.
     """
     import random
-    return random.random()
-
-<<<<<<< HEAD
-
-
-
-=======
-import os
-
-def download_file(
-    url=None,
-    output=None,
-    quiet=False,
-    proxy=None,
-    speed=None,
-    use_cookies=True,
-    verify=True,
-    id=None,
-    fuzzy=False,
-    resume=False,
-    unzip=True,
-    overwrite=False,
-    subfolder=False,
-):
-    """Download a file from URL, including Google Drive shared URL.
-
-    Args:
-        url (str, optional): Google Drive URL is also supported. Defaults to None.
-        output (str, optional): Output filename. Default is basename of URL.
-        quiet (bool, optional): Suppress terminal output. Default is False.
-        proxy (str, optional): Proxy. Defaults to None.
-        speed (float, optional): Download byte size per second (e.g., 256KB/s = 256 * 1024). Defaults to None.
-        use_cookies (bool, optional): Flag to use cookies. Defaults to True.
-        verify (bool | str, optional): Either a bool, in which case it controls whether the server's TLS certificate is verified, or a string,
-            in which case it must be a path to a CA bundle to use. Default is True.. Defaults to True.
-        id (str, optional): Google Drive's file ID. Defaults to None.
-        fuzzy (bool, optional): Fuzzy extraction of Google Drive's file Id. Defaults to False.
-        resume (bool, optional): Resume the download from existing tmp file if possible. Defaults to False.
-        unzip (bool, optional): Unzip the file. Defaults to True.
-        overwrite (bool, optional): Overwrite the file if it already exists. Defaults to False.
-        subfolder (bool, optional): Create a subfolder with the same name as the file. Defaults to False.
-
-    Returns:
-        str: The output file path.
-    """
-    try:
-        import gdown
-    except ImportError:
-        print(
-            "The gdown package is required for this function. Use `pip install gdown` to install it."
-        )
-        return
-
-    if output is None:
-        if isinstance(url, str) and url.startswith("http"):
-            output = os.path.basename(url)
-
-    out_dir = os.path.abspath(os.path.dirname(output))
-    if not os.path.exists(out_dir):
-        os.makedirs(out_dir)
-
-    if isinstance(url, str):
-        if os.path.exists(os.path.abspath(output)) and (not overwrite):
-            print(
-                f"{output} already exists. Skip downloading. Set overwrite=True to overwrite."
-            )
-            return os.path.abspath(output)
-        else:
-            url = github_raw_url(url)
-
-    if "https://drive.google.com/file/d/" in url:
-        fuzzy = True
-
-    output = gdown.download(
-        url, output, quiet, proxy, speed, use_cookies, verify, id, fuzzy, resume
-    )
-
-    if unzip:
-        if output.endswith(".zip"):
-            with zipfile.ZipFile(output, "r") as zip_ref:
-                if not quiet:
-                    print("Extracting files...")
-                if subfolder:
-                    basename = os.path.splitext(os.path.basename(output))[0]
-
-                    output = os.path.join(out_dir, basename)
-                    if not os.path.exists(output):
-                        os.makedirs(output)
-                    zip_ref.extractall(output)
-                else:
-                    zip_ref.extractall(os.path.dirname(output))
-        elif output.endswith(".tar.gz") or output.endswith(".tar"):
-            if output.endswith(".tar.gz"):
-                mode = "r:gz"
-            else:
-                mode = "r"
-
-            with tarfile.open(output, mode) as tar_ref:
-                if not quiet:
-                    print("Extracting files...")
-                if subfolder:
-                    basename = os.path.splitext(os.path.basename(output))[0]
-                    output = os.path.join(out_dir, basename)
-                    if not os.path.exists(output):
-                        os.makedirs(output)
-                    tar_ref.extractall(output)
-                else:
-                    tar_ref.extractall(os.path.dirname(output))
-
-    return os.path.abspath(output)
-
-
-def make_gif(images, out_gif, ext="jpg", fps=10, loop=0, mp4=False, clean_up=False):
-    """Creates a gif from a list of images.
-
-    Args:
-        images (list | str): The list of images or input directory to create the gif from.
-        out_gif (str): File path to the output gif.
-        ext (str, optional): The extension of the images. Defaults to 'jpg'.
-        fps (int, optional): The frames per second of the gif. Defaults to 10.
-        loop (int, optional): The number of times to loop the gif. Defaults to 0.
-        mp4 (bool, optional): Whether to convert the gif to mp4. Defaults to False.
-
-    """
-    import glob
-    from PIL import Image
-
-    ext = ext.replace(".", "")
-
-    if isinstance(images, str) and os.path.isdir(images):
-        images = list(glob.glob(os.path.join(images, f"*.{ext}")))
-        if len(images) == 0:
-            raise ValueError("No images found in the input directory.")
-    elif not isinstance(images, list):
-        raise ValueError("images must be a list or a path to the image directory.")
-
-    images.sort()
-
-    frames = [Image.open(image) for image in images]
-    frame_one = frames[0]
-    frame_one.save(
-        out_gif,
-        format="GIF",
-        append_images=frames,
-        save_all=True,
-        duration=int(1000 / fps),
-        loop=loop,
-    )
-
-    if mp4:
-        if not is_tool("ffmpeg"):
-            print("ffmpeg is not installed on your computer.")
-            return
-
-        if os.path.exists(out_gif):
-            out_mp4 = out_gif.replace(".gif", ".mp4")
-            cmd = f"ffmpeg -loglevel error -i {out_gif} -vcodec libx264 -crf 25 -pix_fmt yuv420p {out_mp4}"
-            os.system(cmd)
-            if not os.path.exists(out_mp4):
-                raise Exception(f"Failed to create mp4 file.")
-    if clean_up:
-        for image in images:
-            os.remove(image)
-
-    
-def add_text_to_gif(
-    in_gif,
-    out_gif,
-    xy=None,
-    text_sequence=None,
-    font_type="arial.ttf",
-    font_size=20,
-    font_color="#000000",
-    add_progress_bar=True,
-    progress_bar_color="white",
-    progress_bar_height=5,
-    duration=100,
-    loop=0,
-):
-    """Adds animated text to a GIF image.
-
-    Args:
-        in_gif (str): The file path to the input GIF image.
-        out_gif (str): The file path to the output GIF image.
-        xy (tuple, optional): Top left corner of the text. It can be formatted like this: (10, 10) or ('15%', '25%'). Defaults to None.
-        text_sequence (int, str, list, optional): Text to be drawn. It can be an integer number, a string, or a list of strings. Defaults to None.
-        font_type (str, optional): Font type. Defaults to "arial.ttf".
-        font_size (int, optional): Font size. Defaults to 20.
-        font_color (str, optional): Font color. It can be a string (e.g., 'red'), rgb tuple (e.g., (255, 127, 0)), or hex code (e.g., '#ff00ff').  Defaults to '#000000'.
-        add_progress_bar (bool, optional): Whether to add a progress bar at the bottom of the GIF. Defaults to True.
-        progress_bar_color (str, optional): Color for the progress bar. Defaults to 'white'.
-        progress_bar_height (int, optional): Height of the progress bar. Defaults to 5.
-        duration (int, optional): controls how long each frame will be displayed for, in milliseconds. It is the inverse of the frame rate. Setting it to 100 milliseconds gives 10 frames per second. You can decrease the duration to give a smoother animation.. Defaults to 100.
-        loop (int, optional): controls how many times the animation repeats. The default, 1, means that the animation will play once and then stop (displaying the last frame). A value of 0 means that the animation will repeat forever. Defaults to 0.
-
-    """
-    import io
-
-    import pkg_resources
-    from PIL import Image, ImageDraw, ImageFont, ImageSequence
-
-    warnings.simplefilter("ignore")
-    pkg_dir = os.path.dirname(pkg_resources.resource_filename("leafmap", "leafmap.py"))
-    default_font = os.path.join(pkg_dir, "data/fonts/arial.ttf")
-
-    in_gif = os.path.abspath(in_gif)
-    out_gif = os.path.abspath(out_gif)
-
-    if not os.path.exists(in_gif):
-        print("The input gif file does not exist.")
-        return
-
-    if not os.path.exists(os.path.dirname(out_gif)):
-        os.makedirs(os.path.dirname(out_gif))
-
-    if font_type == "arial.ttf":
-        font = ImageFont.truetype(default_font, font_size)
-    elif font_type == "alibaba.otf":
-        default_font = os.path.join(pkg_dir, "data/fonts/alibaba.otf")
-        font = ImageFont.truetype(default_font, font_size)
-    else:
-        try:
-            font_list = system_fonts(show_full_path=True)
-            font_names = [os.path.basename(f) for f in font_list]
-            if (font_type in font_list) or (font_type in font_names):
-                font = ImageFont.truetype(font_type, font_size)
-            else:
-                print(
-                    "The specified font type could not be found on your system. Using the default font instead."
-                )
-                font = ImageFont.truetype(default_font, font_size)
-        except Exception as e:
-            print(e)
-            font = ImageFont.truetype(default_font, font_size)
-
-    color = check_color(font_color)
-    progress_bar_color = check_color(progress_bar_color)
-
-    try:
-        image = Image.open(in_gif)
-    except Exception as e:
-        print("An error occurred while opening the gif.")
-        print(e)
-        return
-
-    count = image.n_frames
-    W, H = image.size
-    progress_bar_widths = [i * 1.0 / count * W for i in range(1, count + 1)]
-    progress_bar_shapes = [
-        [(0, H - progress_bar_height), (x, H)] for x in progress_bar_widths
-    ]
-
-    if xy is None:
-        # default text location is 5% width and 5% height of the image.
-        xy = (int(0.05 * W), int(0.05 * H))
-    elif (xy is not None) and (not isinstance(xy, tuple)) and (len(xy) == 2):
-        print("xy must be a tuple, e.g., (10, 10), ('10%', '10%')")
-        return
-    elif all(isinstance(item, int) for item in xy) and (len(xy) == 2):
-        x, y = xy
-        if (x > 0) and (x < W) and (y > 0) and (y < H):
-            pass
-        else:
-            print(
-                f"xy is out of bounds. x must be within [0, {W}], and y must be within [0, {H}]"
-            )
-            return
-    elif all(isinstance(item, str) for item in xy) and (len(xy) == 2):
-        x, y = xy
-        if ("%" in x) and ("%" in y):
-            try:
-                x = int(float(x.replace("%", "")) / 100.0 * W)
-                y = int(float(y.replace("%", "")) / 100.0 * H)
-                xy = (x, y)
-            except Exception:
-                raise Exception(
-                    "The specified xy is invalid. It must be formatted like this ('10%', '10%')"
-                )
-    else:
-        print(
-            "The specified xy is invalid. It must be formatted like this: (10, 10) or ('10%', '10%')"
-        )
-        return
-
-    if text_sequence is None:
-        text = [str(x) for x in range(1, count + 1)]
-    elif isinstance(text_sequence, int):
-        text = [str(x) for x in range(text_sequence, text_sequence + count + 1)]
-    elif isinstance(text_sequence, str):
-        try:
-            text_sequence = int(text_sequence)
-            text = [str(x) for x in range(text_sequence, text_sequence + count + 1)]
-        except Exception:
-            text = [text_sequence] * count
-    elif isinstance(text_sequence, list) and len(text_sequence) != count:
-        print(
-            f"The length of the text sequence must be equal to the number ({count}) of frames in the gif."
-        )
-        return
-    else:
-        text = [str(x) for x in text_sequence]
-
-    try:
-        frames = []
-        # Loop over each frame in the animated image
-        for index, frame in enumerate(ImageSequence.Iterator(image)):
-            # Draw the text on the frame
-            frame = frame.convert("RGB")
-            draw = ImageDraw.Draw(frame)
-            # w, h = draw.textsize(text[index])
-            draw.text(xy, text[index], font=font, fill=color)
-            if add_progress_bar:
-                draw.rectangle(progress_bar_shapes[index], fill=progress_bar_color)
-            del draw
-
-            b = io.BytesIO()
-            frame.save(b, format="GIF")
-            frame = Image.open(b)
-
-            frames.append(frame)
-        # https://www.pythoninformer.com/python-libraries/pillow/creating-animated-gif/
-        # Save the frames as a new image
-
-        frames[0].save(
-            out_gif,
-            save_all=True,
-            append_images=frames[1:],
-            duration=duration,
-            loop=loop,
-            optimize=True,
-        )
-    except Exception as e:
-        print(e)
-
-
-
-from typing import Union, List, Optional, Tuple
-from ipywidgets import widgets
-
-def create_timelapse(
-    images: Union[List[str], str],
-    out_gif: str,
-    ext: str = ".tif",
-    bands: Optional[List] = None,
-    size: Optional[Tuple] = None,
-    bbox: Optional[List] = None,
-    fps: int = 5,
-    loop: int = 0,
-    add_progress_bar: bool = True,
-    progress_bar_color: str = "blue",
-    progress_bar_height: int = 5,
-    add_text: bool = False,
-    text_xy: Optional[Tuple] = None,
-    text_sequence: Optional[List] = None,
-    font_type: str = "arial.ttf",
-    font_size: int = 20,
-    font_color: str = "black",
-    mp4: bool = False,
-    quiet: bool = True,
-    reduce_size: bool = False,
-    clean_up: bool = True,
-    **kwargs,
-):
-    """Creates a timelapse gif from a list of images.
-
-    Args:
-        images (Union[List[str], str]): The list of images or input directory to create the gif from.
-            For example, '/path/to/images/*.tif' or ['/path/to/image1.tif', '/path/to/image2.tif', ...]
-        ...
-    """
-    import glob
-
-    if isinstance(images, str):
-        if not images.endswith(ext):
-            images = os.path.join(images, f"*{ext}")
-        images = sorted(glob.glob(images))
-
-    if not images:
-        raise ValueError("No images found in the input directory or list.")
-
-    if isinstance(images, list) and not all(isinstance(img, str) for img in images):
-        raise ValueError("images must be a list of strings or a path to the image directory.")
-
-    import tempfile
-
-    images.sort()
-
-    temp_dir = os.path.join(tempfile.gettempdir(), "timelapse")
-    if not os.path.exists(temp_dir):
-        os.makedirs(temp_dir)
-
-    if bbox is not None:
-        clip_dir = os.path.join(tempfile.gettempdir(), "clip")
-        if not os.path.exists(clip_dir):
-            os.makedirs(clip_dir)
-
-        if len(bbox) == 4:
-            bbox = bbox_to_geojson(bbox)
-
-    else:
-        clip_dir = None
-
-    output = widgets.Output()
-
-    if "out_ext" in kwargs:
-        out_ext = kwargs["out_ext"].lower()
-    else:
-        out_ext = ".jpg"
-
-    try:
-        for index, image in enumerate(images):
-            if bbox is not None:
-                clip_file = os.path.join(clip_dir, os.path.basename(image))
-                with output:
-                    clip_image(image, mask=bbox, output=clip_file, to_cog=False)
-                image = clip_file
-
-            if "add_prefix" in kwargs:
-                basename = (
-                    str(f"{index + 1}").zfill(len(str(len(images))))
-                    + "-"
-                    + os.path.basename(image).replace(ext, out_ext)
-                )
-            else:
-                basename = os.path.basename(image).replace(ext, out_ext)
-            if not quiet:
-                print(f"Processing {index+1}/{len(images)}: {basename} ...")
-
-            # ignore GDAL warnings
-            with output:
-                numpy_to_image(
-                    image, os.path.join(temp_dir, basename), bands=bands, size=size
-                )
-        make_gif(
-            temp_dir,
-            out_gif,
-            ext=out_ext,
-            fps=fps,
-            loop=loop,
-            mp4=mp4,
-            clean_up=clean_up,
-        )
-
-        if clip_dir is not None:
-            shutil.rmtree(clip_dir)
-
-        if add_text:
-            add_text_to_gif(
-                out_gif,
-                out_gif,
-                text_xy,
-                text_sequence,
-                font_type,
-                font_size,
-                font_color,
-                add_progress_bar,
-                progress_bar_color,
-                progress_bar_height,
-                1000 / fps,
-                loop,
-            )
-        elif add_progress_bar:
-            add_progress_bar_to_gif(
-                out_gif,
-                out_gif,
-                progress_bar_color,
-                progress_bar_height,
-                1000 / fps,
-                loop,
-            )
-
-        if reduce_size:
-            reduce_gif_size(out_gif)
-    except Exception as e:
-        print(e)
-
-def show_image(
-    img_path: str, width: Optional[int] = None, height: Optional[int] = None
-):
-    """Shows an image within Jupyter notebook.
-
-    Args:
-        img_path (str): The image file path.
-        width (int, optional): Width of the image in pixels. Defaults to None.
-        height (int, optional): Height of the image in pixels. Defaults to None.
-
-    """
-    from IPython.display import display
-
-    try:
-        out = widgets.Output()
-        # layout={'border': '1px solid black'})
-        # layout={'border': '1px solid black', 'width': str(width + 20) + 'px', 'height': str(height + 10) + 'px'},)
-        out.outputs = ()
-        display(out)
-        with out:
-            file = open(img_path, "rb")
-            image = file.read()
-            if (width is None) and (height is None):
-                display(widgets.Image(value=image))
-            elif (width is not None) and (height is not None):
-                display(widgets.Image(value=image, width=width, height=height))
-            else:
-                print("You need set both width and height.")
-                return
-    except Exception as e:
-        print(e)
->>>>>>> ab51aa22
-
-
+    return random.random()